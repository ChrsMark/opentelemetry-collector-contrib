--- conflicted
+++ resolved
@@ -13,17 +13,11 @@
 telemetry:
   metrics:
     # streams
-<<<<<<< HEAD
-    deltatocumulative_streams_tracked:
-      description: number of streams tracked
+    deltatocumulative_datapoints:
+      description: total number of datapoints processed. may have 'error' attribute, if processing failed
       stability:
         level: development
-      unit: "{dps}"
-=======
-    deltatocumulative_datapoints:
-      description: total number of datapoints processed. may have 'error' attribute, if processing failed
       unit: "{datapoint}"
->>>>>>> ea52fa64
       sum:
         value_type: int
         monotonic: true
@@ -45,17 +39,11 @@
         value_type: int
       enabled: true
     # datapoints
-<<<<<<< HEAD
-    deltatocumulative_datapoints:
-      description: total number of datapoints processed. may have 'error' attribute, if processing failed
+    deltatocumulative_streams_tracked:
+      description: number of streams tracked
       stability:
         level: development
-      unit: "{datapoint}"
-=======
-    deltatocumulative_streams_tracked:
-      description: number of streams tracked
       unit: "{dps}"
->>>>>>> ea52fa64
       sum:
         value_type: int
         monotonic: false
